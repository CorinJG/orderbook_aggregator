--- conflicted
+++ resolved
@@ -9,12 +9,9 @@
 
 use anyhow::bail;
 use rust_decimal::{prelude::*, Decimal};
-<<<<<<< HEAD
 use rust_decimal_macros::dec;
-use tokio::sync::{broadcast::Sender, mpsc};
-=======
 use tokio::sync::{broadcast, mpsc};
->>>>>>> b0a63f08
+
 
 use crate::{
     config::Exchange,
@@ -33,27 +30,11 @@
     // receive updates from websocket clients
     ws_client_rx: mpsc::Receiver<OrderbookUpdateMessage>,
     // send updates to the gRPC server
-<<<<<<< HEAD
-    grpc_tx: Sender<Summary>,
+    grpc_tx: broadcast::Sender<Summary>,
 }
 
 /// Aggregated orderbook mapping (price, exchange) to quantity.
 #[derive(Default)]
-=======
-    grpc_tx: broadcast::Sender<Summary>,
-    connection_status: ConnectionStatus,
-}
-
-/// The status of websocket client connections to their respective exchange websockets.
-#[derive(Default)]
-struct ConnectionStatus {
-    client1: bool,
-    client2: bool,
-}
-
-/// Aggregated orderbook mapping (price, exchange) to quantity.
-#[derive(Eq, PartialEq)]
->>>>>>> b0a63f08
 struct AggregatedOrderbook {
     asks: BTreeMap<(Decimal, Exchange), Decimal>,
     bids: BTreeMap<(Decimal, Exchange), Decimal>,
@@ -75,7 +56,13 @@
 }
 
 impl AggregatedOrderbook {
-<<<<<<< HEAD
+    fn new() -> Self {
+        Self {
+            asks: BTreeMap::new(),
+            bids: BTreeMap::new(),
+        }
+    }
+    
     /// Update from a snapshot, flushing old orders for this exchange first.
     fn update_from_snapshot(&mut self, exchange: Exchange, snapshot: OrderbookSnapshot) {
         self.flush_exchange_orders(exchange);
@@ -84,27 +71,6 @@
         }
         for bid in snapshot.bids {
             self.bids.insert((bid.0, exchange), bid.1);
-=======
-    fn new() -> Self {
-        Self {
-            asks: BTreeMap::new(),
-            bids: BTreeMap::new(),
-        }
-    }
-
-    /// Initialize state from a (first) update.
-    fn from_exchange_orderbook(exchange: Exchange, orderbook: Orderbook) -> Self {
-        let (asks, bids) = orderbook.into_asks_bids();
-        Self {
-            asks: BTreeMap::from_iter(
-                asks.into_iter()
-                    .map(|(price, quantity)| ((price, exchange), quantity)),
-            ),
-            bids: BTreeMap::from_iter(
-                bids.into_iter()
-                    .map(|(price, quantity)| ((price, exchange), quantity)),
-            ),
->>>>>>> b0a63f08
         }
     }
 
@@ -182,13 +148,7 @@
     pub fn new(
         depth: usize,
         ws_client_rx: mpsc::Receiver<OrderbookUpdateMessage>,
-<<<<<<< HEAD
-        grpc_tx: Sender<Summary>,
-=======
         grpc_tx: broadcast::Sender<Summary>,
-        client1: Exchange,
-        client2: Exchange,
->>>>>>> b0a63f08
     ) -> Self {
         Self {
             depth,
@@ -239,23 +199,6 @@
         self.grpc_tx.send(Summary::default())?;
         Ok(())
     }
-<<<<<<< HEAD
-=======
-
-    /// Apply updates to the aggreagted orderbook using the latest snapshot from the exchange.
-    fn apply_updates(&mut self, exchange: Exchange, latest_orderbook: Orderbook) {
-        match self.aggregated_orderbook {
-            Some(ref mut o) => {
-                o.apply_updates(exchange, latest_orderbook);
-            }
-            None => {
-                self.aggregated_orderbook = Some(AggregatedOrderbook::from_exchange_orderbook(
-                    exchange,
-                    latest_orderbook,
-                ));
-            }
-        }
-    }
 }
 
 #[cfg(test)]
@@ -384,5 +327,4 @@
         };
         assert_eq!(a.to_summary(4), summary);
     }
->>>>>>> b0a63f08
 }