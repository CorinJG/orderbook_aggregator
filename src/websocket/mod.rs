//! This module contains websocket client implementations to convert snapshots and/or deltas
//! into an internal standard message protocol.
//!
//! Running clients forward [crate::messages::OrderbookUpdateMessage]s downstream using a channel provided.
//!
//! When available, client implementations should prefer to subscribe to an orderbook's
//! diff/delta channel, forwarding deltas whenever updates are received. Otherwise
//! if an exchange only supports a channel which sends the client orderbook snapshots at
//! fixed intervals, downstream subscribers will receive latest snapshots at fixed
//! intervals.

pub mod binance;
pub mod bitstamp;

use std::pin::Pin;
use std::time::Duration;

use anyhow::bail;
use async_trait::async_trait;
use futures_util::{stream::SplitSink, Stream, StreamExt};
<<<<<<< HEAD
use serde::de::DeserializeOwned;
=======
>>>>>>> 3858c96e
use thiserror::Error;
use tokio::net::TcpStream;
use tokio_tungstenite::{MaybeTlsStream, WebSocketStream};
use tungstenite::{error::Error, http, protocol::Message};

use crate::{config::Exchange, utils::Millis};

// how long to wait before attempting reconnection
const RECONNECT_DELAY: Millis = 1_000;

#[derive(Debug, Error)]
pub enum WebsocketClientError {
    #[error("{0:?} websocket client disconnected unexpectedly")]
    Disconnect(Exchange),
    #[error("{0:?} synchronziation failed")]
    Synchronization(Exchange),
    #[error("{0:?} synchronization expired")]
    SynchronizationExpired(Exchange),
    #[error("{0:?} assumed invariant of the websocket API has been violated: {1}")]
    InvariantViolation(Exchange, String),
    #[error(transparent)]
    Other(#[from] anyhow::Error),
}
use WebsocketClientError::*;

type WebsocketConnectionResult = Result<
    (
        WebSocketStream<MaybeTlsStream<TcpStream>>,
        http::Response<Option<Vec<u8>>>,
    ),
    tungstenite::Error,
>;

type WsWriter = SplitSink<WebSocketStream<MaybeTlsStream<TcpStream>>, Message>;

/// Trait for orderbook websocket clients.
#[async_trait]
pub trait OrderbookWebsocketClient {
    /// Connect to the websocket.
    async fn connect(&self) -> WebsocketConnectionResult;

    /// Subscribe to websocket channel(s) by sending subscription messages (if any).
    async fn subscribe(&self, write: Pin<&mut WsWriter>) -> anyhow::Result<()>;

    /// For websocket clients which must reconcile an initial snapshot with buffered websocket messages to
    /// attach to a delta stream.
    /// Any pertinent websocket events taken from the read buffer during synchronization should be processed
    /// (e.g. sent downstream).
    async fn synchronize(
        &self,
        read: Pin<&mut (impl Stream<Item = Result<Message, Error>> + Send)>,
    ) -> Result<(), WebsocketClientError>;

    /// Long-running task to process all messages arriving on the websocket, including those buffered
    /// before obtaining an initial snapshot to sychronize with.
    async fn process_messages(
        &self,
        mut read: Pin<&mut (impl Stream<Item = Result<Message, Error>> + Send)>,
    ) -> Result<(), WebsocketClientError>;

    /// Manage the websocket connection. If the synchronization fails or the client becomes disconnected,
    /// attempt reconnection after a short delay.
    /// Periodically re-synchronize, depending on when the exchange client implementation chooses to return
    /// processing messages early with SynchronizationExpired.
    async fn manage_connection(&self) -> anyhow::Result<()> {
        'connect: loop {
            let (ws_stream, _response) = self.connect().await?;
            let (write, read) = ws_stream.split();
<<<<<<< HEAD
            tokio::pin!(write);
=======
            tokio::pin!(write, read);
>>>>>>> 3858c96e

            self.subscribe(write.as_mut()).await?;

            'synchronize: loop {
                if let Err(e) = self.synchronize(read.as_mut()).await {
                    eprintln!("{e}");
                    match e {
                        Disconnect(exchange) | Synchronization(exchange) => {
                            tokio::time::sleep(Duration::from_millis(RECONNECT_DELAY)).await;
                            println!("{exchange:?} attempting reconnection");
                            continue 'connect;
                        }
                        other => bail!(other),
                    }
                }

                match self.process_messages(read.as_mut()).await {
                    Ok(_) => unreachable!("client process_messages should error on completion"),
                    Err(e) => {
                        eprintln!("{e}");
                        match e {
                            Disconnect(exchange) => {
                                tokio::time::sleep(Duration::from_millis(RECONNECT_DELAY)).await;
                                println!("{exchange:?} attempting reconnection");
                                continue 'connect;
                            }
                            SynchronizationExpired(_) => {
                                continue 'synchronize;
                            }
                            other => bail!(other),
                        }
                    }
                }
            }
        }
    }
}<|MERGE_RESOLUTION|>--- conflicted
+++ resolved
@@ -18,10 +18,6 @@
 use anyhow::bail;
 use async_trait::async_trait;
 use futures_util::{stream::SplitSink, Stream, StreamExt};
-<<<<<<< HEAD
-use serde::de::DeserializeOwned;
-=======
->>>>>>> 3858c96e
 use thiserror::Error;
 use tokio::net::TcpStream;
 use tokio_tungstenite::{MaybeTlsStream, WebSocketStream};
@@ -90,11 +86,7 @@
         'connect: loop {
             let (ws_stream, _response) = self.connect().await?;
             let (write, read) = ws_stream.split();
-<<<<<<< HEAD
-            tokio::pin!(write);
-=======
             tokio::pin!(write, read);
->>>>>>> 3858c96e
 
             self.subscribe(write.as_mut()).await?;
 
